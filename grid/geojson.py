import pandas as pd
import geopandas as gpd
from shapely.geometry import Polygon
import numpy as np
import os


# --- Configuration ---
# Get the directory where this script is located
SCRIPT_DIR = os.path.dirname(os.path.abspath(__file__))

RAW_311_CSV = os.path.join(SCRIPT_DIR, "output_with_coords.csv") # The file you have
TORONTO_BOUNDARY_SHP = os.path.join(SCRIPT_DIR, "citygcs_regional_mun_wgs84.shp")
OUTPUT_FILENAME = "toronto_grid_with_temporal_features.geojson"

# --- Analysis Years ---
HISTORY_START_YEAR = 2014
HISTORY_END_YEAR = 2020
TARGET_YEAR = 2021

<<<<<<< HEAD
# --- Blight Definition (OPTIMIZED FOR ML) ---
# Carefully curated list of complaint types that are STRONG indicators of urban blight.
# Based on urban planning research and data science best practices.
# These directly correlate with neighborhood decline and property value deterioration.
BLIGHT_INDICATOR_COMPLAINTS = [
    # === PHYSICAL DETERIORATION (Core Blight Indicators) ===
    'Road - Pot hole',                              # Infrastructure decay
    'Road - Damaged',                               # Infrastructure failure
    'Road - Sinking',                               # Severe infrastructure issues
    'Sidewalk - Damaged / Concrete',                # Pedestrian infrastructure decay
    'Sidewalk - Damaged /Brick/Interlock',          # Pedestrian infrastructure decay
    
    # === VISUAL BLIGHT & NEGLECT ===
    'Graffiti',                                     # Visual blight indicator
    'Graffiti - Private Property',                  # Property neglect
    'Graffiti - Public Property',                   # Public space neglect
    'Road - Graffiti Complaint',                    # Infrastructure vandalism
    'Sidewalk - Graffiti Complaint',                # Pedestrian area vandalism
    'Traffic Sign - Graffiti Complaint',            # Public infrastructure vandalism
    
    # === WASTE & SANITATION ISSUES ===
    'Litter / Bin / Overflow or Not Picked Up',     # Sanitation breakdown
    'Litter / Illegal Dumping Cleanup',             # Illegal waste disposal
    'Illegal Dumping',                              # Environmental neglect
    'Illegal Dumping / Discharge',                  # Environmental contamination
    'Garbage Collection - Missed Pick-Up',          # Service breakdown
    'Litter / Sidewalk & Blvd / Pick Up Request',   # Public space cleanliness
    
    # === PROPERTY NEGLECT ===
    'Long Grass and Weeds',                         # Property abandonment indicator
    'Property Standards',                           # Code violations
    'Construction-Unsafe/Untidy Condition',         # Dangerous/neglected construction
    'Complaint / Investigation - Grass and Weeds Enforcement', # Property maintenance violations
    
    # === INFRASTRUCTURE FAILURE ===
    'Catch Basin - Blocked / Flooding',             # Drainage system failure
    'Catch Basin - Damaged Maintenance Requested',  # Infrastructure deterioration
    'Catch basin (Storm) - Damage',                 # Storm system failure
    'Sewer main-Backup',                            # Sanitation system failure
    'Sewer Service Line-Blocked',                   # Individual property sanitation issues
    'Street Light Out',                             # Public safety infrastructure failure
    
    # === ABANDONED/DERELICT CONDITIONS ===
    'Complaint/Investigation -Abandoned Bikes',      # Abandonment indicators
    'Dead Animal On Expressway',                    # Maintenance neglect
    'Dangerous Private Tree Investigation',          # Property safety hazards
    
    # === PUBLIC SAFETY DETERIORATION ===
    'Sink Hole',                                    # Severe infrastructure danger
    'Bridge - Damaged Structure',                   # Critical infrastructure failure
    'Fence - Damaged',                              # Property security breakdown
    'Guardrail - Damaged',                          # Safety infrastructure failure
=======
# --- Blight Definition ---
BLIGHT_INDICATOR_COMPLAINTS = [
    'Road - Pot hole', 'Road - Damaged', 'Sidewalk - Damaged /Brick/Interlock',
    'Graffiti - Private Property', 'Graffiti - Public Property', 'Graffiti on Hydro Asset',
    'Litter / Bin / Overflow or Not Picked Up', 'Litter / Illegal Dumping Cleanup',
    'Garbage Collection - Missed Pick-Up', 'Garbage / Park / Bin Overflow',
    'CADAVER WILDLIFE', 'CADAVER DOMESTIC',
    'Road Water Ponding', 'Dirty Street/Lane',
    'Long Grass and Weeds', 'Property Standards',
    'Wastewater - Sewer Backup/Flooding', 'Sewer Odour',
    'Illegal Dumping', 'Abandoned Bikes', 'Abandoned Vehicle'
>>>>>>> e83ee9bf
]

# The percentile to define a "blighted" area. 0.90 means the top 10%.
BLIGHT_QUANTILE_THRESHOLD = 0.90


# ==============================================================================
# --- SCRIPT EXECUTION ---
# ==============================================================================

def create_temporal_features(yearly_data, grid):
    # ... (This entire function is the same as in your original script)
    print("  - Creating temporal features...")
    all_years = list(range(HISTORY_START_YEAR, HISTORY_END_YEAR + 1))
    all_cells = grid['cell_id'].unique()
    year_cell_combinations = pd.MultiIndex.from_product([all_cells, all_years], names=['cell_id', 'year']).to_frame(index=False)
    complete_data = year_cell_combinations.merge(yearly_data, on=['cell_id', 'year'], how='left').fillna(0)
    complete_data = complete_data.sort_values(['cell_id', 'year'])
    features_list = []
    for cell_id in all_cells:
        cell_data = complete_data[complete_data['cell_id'] == cell_id].copy().sort_values('year')
        features = {'cell_id': cell_id}
        features['total_complaints_mean'] = cell_data['total_complaints'].mean()
        features['total_complaints_std'] = cell_data['total_complaints'].std()
        features['blight_complaints_mean'] = cell_data['blight_complaints'].mean()
        features['blight_complaints_std'] = cell_data['blight_complaints'].std()
        recent_data = cell_data[cell_data['year'] >= 2018]
        features['blight_complaints_recent_mean'] = recent_data['blight_complaints'].mean()
        if len(cell_data) > 1:
            features['blight_complaints_trend'] = np.polyfit(cell_data['year'], cell_data['blight_complaints'], 1)[0]
        else:
            features['blight_complaints_trend'] = 0
        features['blight_complaints_2020'] = cell_data[cell_data['year'] == 2020]['blight_complaints'].iloc[0]
        features_list.append(features)
    features_df = pd.DataFrame(features_list).fillna(0)
    print(f"  - Created temporal features for {len(features_df)} cells")
    return features_df

def run_data_processing():
    """Main function to run the entire temporal data processing pipeline."""
    print("--- Step 1: Creating the master 250x250m grid... ---")
    if not os.path.exists(TORONTO_BOUNDARY_SHP):
        print(f"ERROR: Boundary shapefile not found at '{TORONTO_BOUNDARY_SHP}'.")
        return
    toronto_boundary = gpd.read_file(TORONTO_BOUNDARY_SHP)
    if toronto_boundary.crs is None:
        toronto_boundary = toronto_boundary.set_crs(epsg=4326)
    toronto_utm = toronto_boundary.to_crs(epsg=32617)
    xmin, ymin, xmax, ymax = toronto_utm.total_bounds
    cell_size = 250
    grid_cells = [Polygon([(x, y), (x + cell_size, y), (x + cell_size, y + cell_size), (x, y + cell_size)]) for x in np.arange(xmin, xmax, cell_size) for y in np.arange(ymin, ymax, cell_size)]
    grid = gpd.GeoDataFrame(grid_cells, columns=['geometry'], crs="EPSG:32617")
    grid = gpd.clip(grid, toronto_utm)
    grid['cell_id'] = range(len(grid))
    print(f"  - Grid created with {len(grid)} cells.")

    print("\n--- Step 2: Loading and preparing consolidated 311 data... ---")
    if not os.path.exists(RAW_311_CSV):
        print(f"ERROR: 311 data CSV not found at '{RAW_311_CSV}'.")
        return
    df_311 = pd.read_csv(RAW_311_CSV)
    df_311.columns = df_311.columns.str.strip()
    df_311['Creation Date'] = pd.to_datetime(df_311['Creation Date'])
    df_311['year'] = df_311['Creation Date'].dt.year
    valid_coords_mask = (df_311['longitude'].notna() & df_311['latitude'].notna() & (df_311['longitude'].between(-180, 180)) & (df_311['latitude'].between(-90, 90)))
    df_311_clean = df_311[valid_coords_mask].copy()
    gdf_311 = gpd.GeoDataFrame(df_311_clean, geometry=gpd.points_from_xy(df_311_clean.longitude, df_311_clean.latitude), crs="EPSG:4326")
    gdf_311_utm = gdf_311.to_crs(grid.crs)
    print("  - Data loaded and projected.")

    historical_data = gdf_311_utm[(gdf_311_utm['year'] >= HISTORY_START_YEAR) & (gdf_311_utm['year'] <= HISTORY_END_YEAR)].copy()
    
    # --- NEW SECTION START: Calculate Most Common Complaint Features ---
    print("\n--- Step 2.5: Calculating most common complaint features... ---")
    
    # Filter for only blight-related complaints from the historical data
    historical_blight_data = historical_data[historical_data['Service Request Type'].isin(BLIGHT_INDICATOR_COMPLAINTS)].copy()
    
    # Spatially join all historical blight data with the grid
    joined_blight_all_years = gpd.sjoin(historical_blight_data, grid, how="inner", predicate="within")
    
    # Calculate overall most common blight complaint (2014-2020)
    # The .mode()[0] gets the most frequent item. We handle cases where a cell has no blight complaints.
    overall_common = joined_blight_all_years.groupby('cell_id')['Service Request Type'].apply(lambda x: x.mode()[0] if not x.empty else "None").reset_index(name='overall_most_common_blight')
    
    # Calculate most common blight complaint for the most recent year (2020)
    recent_blight_data = joined_blight_all_years[joined_blight_all_years['year'] == HISTORY_END_YEAR]
    recent_common = recent_blight_data.groupby('cell_id')['Service Request Type'].apply(lambda x: x.mode()[0] if not x.empty else "None").reset_index(name='recent_most_common_blight')
    
    # Merge these new features together
    common_complaint_features = pd.merge(overall_common, recent_common, on='cell_id', how='outer')
    print(f"  - Calculated most common complaint features for {len(common_complaint_features)} cells.")
    # --- NEW SECTION END ---

    print(f"\n--- Step 3: Creating yearly aggregated data ({HISTORY_START_YEAR}-{HISTORY_END_YEAR})... ---")
    yearly_data_list = []
    for year in range(HISTORY_START_YEAR, HISTORY_END_YEAR + 1):
        year_data = historical_data[historical_data['year'] == year].copy()
        if len(year_data) == 0:
            continue
        joined_data = gpd.sjoin(year_data, grid, how="inner", predicate="within")
        total_counts = joined_data.groupby('cell_id').size().reset_index(name='total_complaints')
        blight_data = joined_data[joined_data['Service Request Type'].isin(BLIGHT_INDICATOR_COMPLAINTS)]
        blight_counts = blight_data.groupby('cell_id').size().reset_index(name='blight_complaints')
        year_counts = total_counts.merge(blight_counts, on='cell_id', how='left').fillna(0)
        year_counts['year'] = year
        yearly_data_list.append(year_counts)
    yearly_data = pd.concat(yearly_data_list, ignore_index=True)
    print(f"  - Created yearly aggregated data.")

    print("\n--- Step 4: Creating rich temporal features for ML... ---")
    temporal_features = create_temporal_features(yearly_data, grid)

    print(f"\n--- Step 5: Creating target variable for {TARGET_YEAR} prediction... ---")
    target_data = gdf_311_utm[gdf_311_utm['year'] == TARGET_YEAR].copy()
    if len(target_data) == 0:
        print(f"  - WARNING: No data for target year {TARGET_YEAR}. Cannot create target variable.")
        target_df = pd.DataFrame({'cell_id': grid['cell_id'], 'target_blight_count': 0, 'is_blighted': 0})
    else:
        target_complaints = target_data[target_data['Service Request Type'].isin(BLIGHT_INDICATOR_COMPLAINTS)]
        joined_target = gpd.sjoin(target_complaints, grid, how="inner", predicate="within")
        target_counts = joined_target.groupby('cell_id').size().reset_index(name='target_blight_count')
        target_df = pd.merge(pd.DataFrame({'cell_id': grid['cell_id']}), target_counts, on='cell_id', how='left').fillna(0)
        blight_threshold = target_df['target_blight_count'].quantile(BLIGHT_QUANTILE_THRESHOLD)
        target_df['is_blighted'] = (target_df['target_blight_count'] > blight_threshold).astype(int)
        print(f"  - Blight threshold: > {blight_threshold:.1f} complaints. Cells flagged: {target_df['is_blighted'].sum()}")

    print("\n--- Step 6: Combining features with target and creating final dataset... ---")
    # Merge temporal features with target
    final_data = temporal_features.merge(target_df, on='cell_id', how='left')
    
    # --- MODIFIED SECTION: Merge the new common complaint features ---
    final_data = final_data.merge(common_complaint_features, on='cell_id', how='left')
    # Fill cells that had no blight complaints with "None"
    final_data['overall_most_common_blight'] = final_data['overall_most_common_blight'].fillna("None")
    final_data['recent_most_common_blight'] = final_data['recent_most_common_blight'].fillna("None")
    # --- END MODIFIED SECTION ---
    
    final_grid = grid.merge(final_data, on='cell_id', how='left')
    final_grid['is_blighted'] = final_grid['is_blighted'].fillna(0)
    print(f"  - Final dataset: {len(final_grid)} cells with {len(final_data.columns)-3} features")

    print("\n--- Step 7: Saving the model-ready dataset... ---")
    final_grid_web = final_grid.to_crs("EPSG:4326")
    final_grid_web.to_file(OUTPUT_FILENAME, driver='GeoJSON')
    
    print(f"\n==================== PROCESS COMPLETE ====================")
    print(f"🎯 Model-ready dataset saved: {OUTPUT_FILENAME}")
    print("✅ Now includes 'overall_most_common_blight' and 'recent_most_common_blight' fields.")

if __name__ == '__main__':
    run_data_processing()<|MERGE_RESOLUTION|>--- conflicted
+++ resolved
@@ -18,7 +18,6 @@
 HISTORY_END_YEAR = 2020
 TARGET_YEAR = 2021
 
-<<<<<<< HEAD
 # --- Blight Definition (OPTIMIZED FOR ML) ---
 # Carefully curated list of complaint types that are STRONG indicators of urban blight.
 # Based on urban planning research and data science best practices.
@@ -71,19 +70,6 @@
     'Bridge - Damaged Structure',                   # Critical infrastructure failure
     'Fence - Damaged',                              # Property security breakdown
     'Guardrail - Damaged',                          # Safety infrastructure failure
-=======
-# --- Blight Definition ---
-BLIGHT_INDICATOR_COMPLAINTS = [
-    'Road - Pot hole', 'Road - Damaged', 'Sidewalk - Damaged /Brick/Interlock',
-    'Graffiti - Private Property', 'Graffiti - Public Property', 'Graffiti on Hydro Asset',
-    'Litter / Bin / Overflow or Not Picked Up', 'Litter / Illegal Dumping Cleanup',
-    'Garbage Collection - Missed Pick-Up', 'Garbage / Park / Bin Overflow',
-    'CADAVER WILDLIFE', 'CADAVER DOMESTIC',
-    'Road Water Ponding', 'Dirty Street/Lane',
-    'Long Grass and Weeds', 'Property Standards',
-    'Wastewater - Sewer Backup/Flooding', 'Sewer Odour',
-    'Illegal Dumping', 'Abandoned Bikes', 'Abandoned Vehicle'
->>>>>>> e83ee9bf
 ]
 
 # The percentile to define a "blighted" area. 0.90 means the top 10%.
