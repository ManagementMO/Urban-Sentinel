import pandas as pd
import geopandas as gpd
from shapely.geometry import Polygon
import numpy as np
import os


# --- Configuration ---
# Get the directory where this script is located
SCRIPT_DIR = os.path.dirname(os.path.abspath(__file__))

RAW_311_CSV = os.path.join(SCRIPT_DIR, "output_with_coords.csv") # The file you have
TORONTO_BOUNDARY_SHP = os.path.join(SCRIPT_DIR, "citygcs_regional_mun_wgs84.shp")
OUTPUT_FILENAME = "toronto_grid_with_temporal_features.geojson"

# --- Analysis Years ---
HISTORY_START_YEAR = 2014
HISTORY_END_YEAR = 2020
TARGET_YEAR = 2021

# --- Blight Definition (OPTIMIZED FOR ML) ---
# Carefully curated list of complaint types that are STRONG indicators of urban blight.
# Based on urban planning research and data science best practices.
# These directly correlate with neighborhood decline and property value deterioration.
BLIGHT_INDICATOR_COMPLAINTS = [
<<<<<<< HEAD
    'Road - Pot hole',
    'Traffic Signal Maintenance',
    'CADAVER WILDLIFE',
    'Missing/Damaged Signs',
    'Road - Cleaning/Debris',
    'Litter / Sidewalk & Blvd / Pick Up Request',
    'INJUR/DIST WILDLIFE',
    'Road - Damaged',
    'PXO Maintenance',
    'Litter / Bin / Overflow or Not Picked Up',
=======
    # === PHYSICAL DETERIORATION (Core Blight Indicators) ===
    'Road - Pot hole',                              # Infrastructure decay
    'Road - Damaged',                               # Infrastructure failure
    'Road - Sinking',                               # Severe infrastructure issues
    'Sidewalk - Damaged / Concrete',                # Pedestrian infrastructure decay
    'Sidewalk - Damaged /Brick/Interlock',          # Pedestrian infrastructure decay
    
    # === VISUAL BLIGHT & NEGLECT ===
    'Graffiti',                                     # Visual blight indicator
    'Graffiti - Private Property',                  # Property neglect
    'Graffiti - Public Property',                   # Public space neglect
    'Road - Graffiti Complaint',                    # Infrastructure vandalism
    'Sidewalk - Graffiti Complaint',                # Pedestrian area vandalism
    'Traffic Sign - Graffiti Complaint',            # Public infrastructure vandalism
    
    # === WASTE & SANITATION ISSUES ===
    'Litter / Bin / Overflow or Not Picked Up',     # Sanitation breakdown
    'Litter / Illegal Dumping Cleanup',             # Illegal waste disposal
    'Illegal Dumping',                              # Environmental neglect
    'Illegal Dumping / Discharge',                  # Environmental contamination
    'Garbage Collection - Missed Pick-Up',          # Service breakdown
    'Litter / Sidewalk & Blvd / Pick Up Request',   # Public space cleanliness
    
    # === PROPERTY NEGLECT ===
    'Long Grass and Weeds',                         # Property abandonment indicator
    'Property Standards',                           # Code violations
    'Construction-Unsafe/Untidy Condition',         # Dangerous/neglected construction
    'Complaint / Investigation - Grass and Weeds Enforcement', # Property maintenance violations
    
    # === INFRASTRUCTURE FAILURE ===
    'Catch Basin - Blocked / Flooding',             # Drainage system failure
    'Catch Basin - Damaged Maintenance Requested',  # Infrastructure deterioration
    'Catch basin (Storm) - Damage',                 # Storm system failure
    'Sewer main-Backup',                            # Sanitation system failure
    'Sewer Service Line-Blocked',                   # Individual property sanitation issues
    'Street Light Out',                             # Public safety infrastructure failure
    
    # === ABANDONED/DERELICT CONDITIONS ===
    'Complaint/Investigation -Abandoned Bikes',      # Abandonment indicators
    'Dead Animal On Expressway',                    # Maintenance neglect
    'Dangerous Private Tree Investigation',          # Property safety hazards
    
    # === PUBLIC SAFETY DETERIORATION ===
    'Sink Hole',                                    # Severe infrastructure danger
    'Bridge - Damaged Structure',                   # Critical infrastructure failure
    'Fence - Damaged',                              # Property security breakdown
    'Guardrail - Damaged',                          # Safety infrastructure failure
>>>>>>> 9a66a1bc
]

# The percentile to define a "blighted" area. 0.90 means the top 10%.
BLIGHT_QUANTILE_THRESHOLD = 0.90


# ==============================================================================
# --- SCRIPT EXECUTION ---
# ==============================================================================

def create_temporal_features(yearly_data, grid):
    # ... (This entire function is the same as in your original script)
    print("  - Creating temporal features...")
    all_years = list(range(HISTORY_START_YEAR, HISTORY_END_YEAR + 1))
    all_cells = grid['cell_id'].unique()
    year_cell_combinations = pd.MultiIndex.from_product([all_cells, all_years], names=['cell_id', 'year']).to_frame(index=False)
    complete_data = year_cell_combinations.merge(yearly_data, on=['cell_id', 'year'], how='left').fillna(0)
    complete_data = complete_data.sort_values(['cell_id', 'year'])
    features_list = []
    for cell_id in all_cells:
        cell_data = complete_data[complete_data['cell_id'] == cell_id].copy().sort_values('year')
        features = {'cell_id': cell_id}
        features['total_complaints_mean'] = cell_data['total_complaints'].mean()
        features['total_complaints_std'] = cell_data['total_complaints'].std()
        features['blight_complaints_mean'] = cell_data['blight_complaints'].mean()
        features['blight_complaints_std'] = cell_data['blight_complaints'].std()
        recent_data = cell_data[cell_data['year'] >= 2018]
        features['blight_complaints_recent_mean'] = recent_data['blight_complaints'].mean()
        if len(cell_data) > 1:
            features['blight_complaints_trend'] = np.polyfit(cell_data['year'], cell_data['blight_complaints'], 1)[0]
        else:
            features['blight_complaints_trend'] = 0
        features['blight_complaints_2020'] = cell_data[cell_data['year'] == 2020]['blight_complaints'].iloc[0]
        features_list.append(features)
    features_df = pd.DataFrame(features_list).fillna(0)
    print(f"  - Created temporal features for {len(features_df)} cells")
    return features_df

def run_data_processing():
    """Main function to run the entire temporal data processing pipeline."""
    print("--- Step 1: Creating the master 250x250m grid... ---")
    if not os.path.exists(TORONTO_BOUNDARY_SHP):
        print(f"ERROR: Boundary shapefile not found at '{TORONTO_BOUNDARY_SHP}'.")
        return
    toronto_boundary = gpd.read_file(TORONTO_BOUNDARY_SHP)
    if toronto_boundary.crs is None:
        toronto_boundary = toronto_boundary.set_crs(epsg=4326)
    toronto_utm = toronto_boundary.to_crs(epsg=32617)
    xmin, ymin, xmax, ymax = toronto_utm.total_bounds
    cell_size = 250
    grid_cells = [Polygon([(x, y), (x + cell_size, y), (x + cell_size, y + cell_size), (x, y + cell_size)]) for x in np.arange(xmin, xmax, cell_size) for y in np.arange(ymin, ymax, cell_size)]
    grid = gpd.GeoDataFrame(grid_cells, columns=['geometry'], crs="EPSG:32617")
    grid = gpd.clip(grid, toronto_utm)
    grid['cell_id'] = range(len(grid))
    print(f"  - Grid created with {len(grid)} cells.")

    print("\n--- Step 2: Loading and preparing consolidated 311 data... ---")
    if not os.path.exists(RAW_311_CSV):
        print(f"ERROR: 311 data CSV not found at '{RAW_311_CSV}'.")
        return
    df_311 = pd.read_csv(RAW_311_CSV)
    df_311.columns = df_311.columns.str.strip()
    df_311['Creation Date'] = pd.to_datetime(df_311['Creation Date'])
    df_311['year'] = df_311['Creation Date'].dt.year
    valid_coords_mask = (df_311['longitude'].notna() & df_311['latitude'].notna() & (df_311['longitude'].between(-180, 180)) & (df_311['latitude'].between(-90, 90)))
    df_311_clean = df_311[valid_coords_mask].copy()
    gdf_311 = gpd.GeoDataFrame(df_311_clean, geometry=gpd.points_from_xy(df_311_clean.longitude, df_311_clean.latitude), crs="EPSG:4326")
    gdf_311_utm = gdf_311.to_crs(grid.crs)
    print("  - Data loaded and projected.")

    historical_data = gdf_311_utm[(gdf_311_utm['year'] >= HISTORY_START_YEAR) & (gdf_311_utm['year'] <= HISTORY_END_YEAR)].copy()
    
    # --- NEW SECTION START: Calculate Most Common Complaint Features ---
    print("\n--- Step 2.5: Calculating most common complaint features... ---")
    
    # Filter for only blight-related complaints from the historical data
    historical_blight_data = historical_data[historical_data['Service Request Type'].isin(BLIGHT_INDICATOR_COMPLAINTS)].copy()
    
    # Spatially join all historical blight data with the grid
    joined_blight_all_years = gpd.sjoin(historical_blight_data, grid, how="inner", predicate="within")
    
    # Calculate overall most common blight complaint (2014-2020)
    # The .mode()[0] gets the most frequent item. We handle cases where a cell has no blight complaints.
    overall_common = joined_blight_all_years.groupby('cell_id')['Service Request Type'].apply(lambda x: x.mode()[0] if not x.empty else "None").reset_index(name='overall_most_common_blight')
    
    # Calculate most common blight complaint for the most recent year (2020)
    recent_blight_data = joined_blight_all_years[joined_blight_all_years['year'] == HISTORY_END_YEAR]
    recent_common = recent_blight_data.groupby('cell_id')['Service Request Type'].apply(lambda x: x.mode()[0] if not x.empty else "None").reset_index(name='recent_most_common_blight')
    
    # Merge these new features together
    common_complaint_features = pd.merge(overall_common, recent_common, on='cell_id', how='outer')
    print(f"  - Calculated most common complaint features for {len(common_complaint_features)} cells.")
    # --- NEW SECTION END ---

    print(f"\n--- Step 3: Creating yearly aggregated data ({HISTORY_START_YEAR}-{HISTORY_END_YEAR})... ---")
    yearly_data_list = []
    for year in range(HISTORY_START_YEAR, HISTORY_END_YEAR + 1):
        year_data = historical_data[historical_data['year'] == year].copy()
        if len(year_data) == 0:
            continue
        joined_data = gpd.sjoin(year_data, grid, how="inner", predicate="within")
        total_counts = joined_data.groupby('cell_id').size().reset_index(name='total_complaints')
        blight_data = joined_data[joined_data['Service Request Type'].isin(BLIGHT_INDICATOR_COMPLAINTS)]
        blight_counts = blight_data.groupby('cell_id').size().reset_index(name='blight_complaints')
        year_counts = total_counts.merge(blight_counts, on='cell_id', how='left').fillna(0)
        year_counts['year'] = year
        yearly_data_list.append(year_counts)
    yearly_data = pd.concat(yearly_data_list, ignore_index=True)
    print(f"  - Created yearly aggregated data.")

    print("\n--- Step 4: Creating rich temporal features for ML... ---")
    temporal_features = create_temporal_features(yearly_data, grid)

    print(f"\n--- Step 5: Creating target variable for {TARGET_YEAR} prediction... ---")
    target_data = gdf_311_utm[gdf_311_utm['year'] == TARGET_YEAR].copy()
    if len(target_data) == 0:
        print(f"  - WARNING: No data for target year {TARGET_YEAR}. Cannot create target variable.")
        target_df = pd.DataFrame({'cell_id': grid['cell_id'], 'target_blight_count': 0, 'is_blighted': 0})
    else:
        target_complaints = target_data[target_data['Service Request Type'].isin(BLIGHT_INDICATOR_COMPLAINTS)]
        joined_target = gpd.sjoin(target_complaints, grid, how="inner", predicate="within")
        target_counts = joined_target.groupby('cell_id').size().reset_index(name='target_blight_count')
        target_df = pd.merge(pd.DataFrame({'cell_id': grid['cell_id']}), target_counts, on='cell_id', how='left').fillna(0)
        blight_threshold = target_df['target_blight_count'].quantile(BLIGHT_QUANTILE_THRESHOLD)
        target_df['is_blighted'] = (target_df['target_blight_count'] > blight_threshold).astype(int)
        print(f"  - Blight threshold: > {blight_threshold:.1f} complaints. Cells flagged: {target_df['is_blighted'].sum()}")

    print("\n--- Step 6: Combining features with target and creating final dataset... ---")
    # Merge temporal features with target
    final_data = temporal_features.merge(target_df, on='cell_id', how='left')
    
    # --- MODIFIED SECTION: Merge the new common complaint features ---
    final_data = final_data.merge(common_complaint_features, on='cell_id', how='left')
    # Fill cells that had no blight complaints with "None"
    final_data['overall_most_common_blight'] = final_data['overall_most_common_blight'].fillna("None")
    final_data['recent_most_common_blight'] = final_data['recent_most_common_blight'].fillna("None")
    # --- END MODIFIED SECTION ---
    
    final_grid = grid.merge(final_data, on='cell_id', how='left')
    final_grid['is_blighted'] = final_grid['is_blighted'].fillna(0)
    print(f"  - Final dataset: {len(final_grid)} cells with {len(final_data.columns)-3} features")

    print("\n--- Step 7: Saving the model-ready dataset... ---")
    final_grid_web = final_grid.to_crs("EPSG:4326")
    final_grid_web.to_file(OUTPUT_FILENAME, driver='GeoJSON')
    
    print(f"\n==================== PROCESS COMPLETE ====================")
    print(f"🎯 Model-ready dataset saved: {OUTPUT_FILENAME}")
    print("✅ Now includes 'overall_most_common_blight' and 'recent_most_common_blight' fields.")

if __name__ == '__main__':
    run_data_processing()<|MERGE_RESOLUTION|>--- conflicted
+++ resolved
@@ -23,7 +23,6 @@
 # Based on urban planning research and data science best practices.
 # These directly correlate with neighborhood decline and property value deterioration.
 BLIGHT_INDICATOR_COMPLAINTS = [
-<<<<<<< HEAD
     'Road - Pot hole',
     'Traffic Signal Maintenance',
     'CADAVER WILDLIFE',
@@ -34,55 +33,6 @@
     'Road - Damaged',
     'PXO Maintenance',
     'Litter / Bin / Overflow or Not Picked Up',
-=======
-    # === PHYSICAL DETERIORATION (Core Blight Indicators) ===
-    'Road - Pot hole',                              # Infrastructure decay
-    'Road - Damaged',                               # Infrastructure failure
-    'Road - Sinking',                               # Severe infrastructure issues
-    'Sidewalk - Damaged / Concrete',                # Pedestrian infrastructure decay
-    'Sidewalk - Damaged /Brick/Interlock',          # Pedestrian infrastructure decay
-    
-    # === VISUAL BLIGHT & NEGLECT ===
-    'Graffiti',                                     # Visual blight indicator
-    'Graffiti - Private Property',                  # Property neglect
-    'Graffiti - Public Property',                   # Public space neglect
-    'Road - Graffiti Complaint',                    # Infrastructure vandalism
-    'Sidewalk - Graffiti Complaint',                # Pedestrian area vandalism
-    'Traffic Sign - Graffiti Complaint',            # Public infrastructure vandalism
-    
-    # === WASTE & SANITATION ISSUES ===
-    'Litter / Bin / Overflow or Not Picked Up',     # Sanitation breakdown
-    'Litter / Illegal Dumping Cleanup',             # Illegal waste disposal
-    'Illegal Dumping',                              # Environmental neglect
-    'Illegal Dumping / Discharge',                  # Environmental contamination
-    'Garbage Collection - Missed Pick-Up',          # Service breakdown
-    'Litter / Sidewalk & Blvd / Pick Up Request',   # Public space cleanliness
-    
-    # === PROPERTY NEGLECT ===
-    'Long Grass and Weeds',                         # Property abandonment indicator
-    'Property Standards',                           # Code violations
-    'Construction-Unsafe/Untidy Condition',         # Dangerous/neglected construction
-    'Complaint / Investigation - Grass and Weeds Enforcement', # Property maintenance violations
-    
-    # === INFRASTRUCTURE FAILURE ===
-    'Catch Basin - Blocked / Flooding',             # Drainage system failure
-    'Catch Basin - Damaged Maintenance Requested',  # Infrastructure deterioration
-    'Catch basin (Storm) - Damage',                 # Storm system failure
-    'Sewer main-Backup',                            # Sanitation system failure
-    'Sewer Service Line-Blocked',                   # Individual property sanitation issues
-    'Street Light Out',                             # Public safety infrastructure failure
-    
-    # === ABANDONED/DERELICT CONDITIONS ===
-    'Complaint/Investigation -Abandoned Bikes',      # Abandonment indicators
-    'Dead Animal On Expressway',                    # Maintenance neglect
-    'Dangerous Private Tree Investigation',          # Property safety hazards
-    
-    # === PUBLIC SAFETY DETERIORATION ===
-    'Sink Hole',                                    # Severe infrastructure danger
-    'Bridge - Damaged Structure',                   # Critical infrastructure failure
-    'Fence - Damaged',                              # Property security breakdown
-    'Guardrail - Damaged',                          # Safety infrastructure failure
->>>>>>> 9a66a1bc
 ]
 
 # The percentile to define a "blighted" area. 0.90 means the top 10%.
